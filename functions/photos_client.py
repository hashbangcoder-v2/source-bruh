--- conflicted
+++ resolved
@@ -1,9 +1,4 @@
-<<<<<<< HEAD
 from typing import Any, Dict, Iterable, List, Optional
-=======
-
-from typing import Any, Dict, List, Optional, Mapping
->>>>>>> decb5eea
 import os
 import requests
 import secrets
@@ -16,73 +11,7 @@
 from google.oauth2.credentials import Credentials
 from google.auth.transport.requests import Request
 import json
-<<<<<<< HEAD
-from db import FirestoreDB
-from omegaconf import DictConfig, OmegaConf
-
-
-class GooglePhotosClient:
-    def __init__(
-        self,
-        cfg: Optional[DictConfig] = None,
-        db: Optional[FirestoreDB] = None,
-        *,
-        client_secret_path: Optional[str] = None,
-        scopes: Optional[Iterable[str]] = None,
-        redirect_port: int = 1008,
-        token_store: Optional[str] = None,
-        oauth_client: Optional[Dict[str, Any]] = None,
-    ):
-        self.cfg = cfg
-        self.db = db
-
-        self.oauth_client: Optional[Any] = None
-        self.redirect_port = redirect_port
-        resolved_scopes: Iterable[str] | None = scopes
-        resolved_token_store = token_store
-        resolved_client_secret = client_secret_path
-
-        if cfg is not None:
-            self.oauth_client = getattr(cfg, "oauth_client", None)
-            if self.oauth_client is None:
-                self.oauth_client = oauth_client
-            self.redirect_port = int(getattr(cfg, "redirect_port", redirect_port) or redirect_port)
-            cfg_scopes = getattr(cfg, "scopes", None)
-            if cfg_scopes is not None and scopes is None:
-                resolved_scopes = cfg_scopes
-            cfg_token_store = getattr(cfg, "token_store", None)
-            if cfg_token_store is not None and token_store is None:
-                resolved_token_store = cfg_token_store
-            cfg_client_secret = getattr(cfg, "client_secret_path", None)
-            if cfg_client_secret and client_secret_path is None:
-                resolved_client_secret = cfg_client_secret
-        else:
-            self.oauth_client = oauth_client
-
-        self.scopes = list(resolved_scopes or [])
-        self.token_store = os.fspath(resolved_token_store) if resolved_token_store else None
-        self.client_secret_path = os.fspath(resolved_client_secret) if resolved_client_secret else None
-
-        self.service: Optional[Any] = None
-        self.credentials: Optional[Credentials] = None
-        self.user_email: Optional[str] = None
-        self.code_verifier: Optional[str] = None
-
-    def _client_config_dict(self) -> Dict[str, Any]:
-        if not self.oauth_client:
-            raise RuntimeError("OAuth client configuration is required for this operation.")
-        client_config: Any = self.oauth_client
-        if isinstance(client_config, DictConfig):
-            client_config = OmegaConf.to_container(client_config, resolve=True)  # type: ignore[assignment]
-        if not isinstance(client_config, dict):
-            raise RuntimeError("OAuth client configuration must be a mapping type.")
-        return client_config
-
-    def _ensure_service(self):
-        if self.service is None:
-            self.service = self._build_service()
-        return self.service
-=======
+
 try:  # pragma: no cover
     from .db import FirestoreDB
 except ImportError:  # pragma: no cover
@@ -104,7 +33,6 @@
         if isinstance(self.cfg, Mapping):
             return self.cfg.get(key, default)
         return getattr(self.cfg, key, default)
->>>>>>> decb5eea
 
     def _generate_pkce_pair(self) -> tuple[str, str]:
         """Generate PKCE code verifier and challenge"""
@@ -147,21 +75,13 @@
     def get_credentials_from_db(self, uid: str) -> Optional[Credentials]:
         """Gets user's Google Photos API credentials from Firestore."""
         if not self.db:
-<<<<<<< HEAD
             raise RuntimeError("Firestore database client is not configured.")
-=======
-            return None
->>>>>>> decb5eea
         return self.db.get_google_photos_credentials(uid)
 
     def get_user_info_from_db(self, uid: str) -> dict:
         """Gets user's info from Firestore."""
         if not self.db:
-<<<<<<< HEAD
             raise RuntimeError("Firestore database client is not configured.")
-=======
-            return {}
->>>>>>> decb5eea
         return self.db.get_user_info(uid)
 
     def get_credentials_from_code(self, code: str, uid: str) -> Credentials:
@@ -201,43 +121,11 @@
         return creds
 
     def _build_service(self):
-<<<<<<< HEAD
-        creds = None
-        if self.token_store and os.path.exists(self.token_store):
-            try:
-                with open(self.token_store, "r", encoding="utf-8") as f:
-                    data = json.load(f)
-                creds = Credentials.from_authorized_user_info(data, scopes=self.scopes)
-            except Exception:
-                creds = None
-        if not creds or not creds.valid:
-            if self.client_secret_path and os.path.exists(self.client_secret_path):
-                flow = InstalledAppFlow.from_client_secrets_file(
-                    self.client_secret_path, self.scopes
-                )
-                creds = flow.run_local_server(port=self.redirect_port)
-            else:
-                # Use PKCE flow for public clients (Chrome extensions)
-                client_config = self._client_config_dict()
-                client_info = client_config.get("web") or client_config.get("installed")
-                if not client_info or not client_info.get("client_id"):
-                    raise FileNotFoundError(
-                        "Missing Google OAuth client credentials; set google_photos.oauth_client.web.client_id in config.yaml"
-                    )
-                creds = self._authenticate_with_pkce()
-            if self.token_store:
-                with open(self.token_store, "w", encoding="utf-8") as f:
-                    f.write(creds.to_json())
-        if not creds:
-            raise RuntimeError("Failed to obtain Google Photos credentials.")
-
-        self.credentials = creds
-=======
+
         creds = self._credentials or self._load_credentials_from_db() or self._load_credentials_from_token_store()
         creds = self._ensure_credentials(creds)
         self._credentials = creds
         self._persist_credentials(creds)
->>>>>>> decb5eea
         svc = build('photoslibrary', 'v1', credentials=creds, static_discovery=False)
         try:
             oauth2 = build('oauth2', 'v2', credentials=creds)
