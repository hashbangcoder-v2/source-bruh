--- conflicted
+++ resolved
@@ -1,8 +1,5 @@
-<<<<<<< HEAD
+
 from typing import Any, Dict, List, Optional, Mapping
-=======
-from typing import Any, Dict, Iterable, List, Optional
->>>>>>> b5d4fecb
 import os
 import requests
 import secrets
@@ -21,7 +18,6 @@
 
 
 class GooglePhotosClient:
-<<<<<<< HEAD
     def __init__(self, cfg: DictConfig | Mapping[str, Any], db: FirestoreDB):
         self.cfg = cfg
         self.db = db
@@ -36,94 +32,6 @@
         if isinstance(self.cfg, Mapping):
             return self.cfg.get(key, default)
         return getattr(self.cfg, key, default)
-=======
-    def __init__(
-        self,
-        *,
-        client_secret_path: Optional[str],
-        scopes: Iterable[str],
-        redirect_port: int,
-        token_store: Optional[str] = None,
-        oauth_client: Optional[Dict[str, Any]] = None,
-        db: Optional[FirestoreDB] = None,
-        user_id: Optional[str] = None,
-        service: Any = None,
-        credentials: Optional[Credentials] = None,
-    ) -> None:
-        self.client_secret_path = client_secret_path
-        self.scopes = list(scopes or [])
-        if not self.scopes and service is None and credentials is None:
-            raise ValueError("At least one Google Photos scope is required")
-        self.redirect_port = redirect_port
-        self.token_store = token_store
-        self.oauth_client = oauth_client or {}
-        self.db = db
-        self.user_id = user_id
-        self._service = service
-        self._credentials = credentials
-        self.user_email: Optional[str] = None
-        self.code_verifier: Optional[str] = None
-
-    @property
-    def service(self):
-        if self._service is None:
-            self._service = self._build_service()
-        return self._service
-
-    def _load_credentials_from_db(self) -> Optional[Credentials]:
-        if not self.db or not self.user_id:
-            return None
-        try:
-            creds = self.db.get_google_photos_credentials(self.user_id)
-        except Exception:
-            return None
-        return creds
-
-    def _load_credentials_from_token_store(self) -> Optional[Credentials]:
-        if not self.token_store or not os.path.exists(self.token_store):
-            return None
-        try:
-            with open(self.token_store, "r", encoding="utf-8") as fh:
-                data = json.load(fh)
-            return Credentials.from_authorized_user_info(data, scopes=self.scopes or None)
-        except Exception:
-            return None
-
-    def _persist_credentials(self, creds: Credentials) -> None:
-        if self.token_store:
-            try:
-                with open(self.token_store, "w", encoding="utf-8") as fh:
-                    fh.write(creds.to_json())
-            except Exception:
-                pass
-        if self.db and self.user_id:
-            try:
-                self.db.save_google_photos_credentials(self.user_id, creds)
-            except Exception:
-                pass
-
-    def _build_flow(self) -> InstalledAppFlow:
-        if self.client_secret_path and os.path.exists(self.client_secret_path):
-            return InstalledAppFlow.from_client_secrets_file(self.client_secret_path, self.scopes)
-        if self.oauth_client:
-            redirect_uri = f"http://localhost:{self.redirect_port}/"
-            return InstalledAppFlow.from_client_config(self.oauth_client, self.scopes, redirect_uri=redirect_uri)
-        raise FileNotFoundError(
-            "Missing Google OAuth client credentials; set google_photos.client_secret_path or google_photos.oauth_client in config.yaml",
-        )
-
-    def _ensure_credentials(self, creds: Optional[Credentials]) -> Credentials:
-        if creds and getattr(creds, "expired", False) and getattr(creds, "refresh_token", None):
-            try:
-                creds.refresh(Request())
-            except Exception:
-                creds = None
-        if creds and getattr(creds, "valid", False):
-            return creds
-        flow = self._build_flow()
-        creds = flow.run_local_server(port=self.redirect_port)
-        return creds
->>>>>>> b5d4fecb
 
     def _generate_pkce_pair(self) -> tuple[str, str]:
         """Generate PKCE code verifier and challenge"""
