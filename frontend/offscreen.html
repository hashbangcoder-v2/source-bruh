--- conflicted
+++ resolved
@@ -7,13 +7,7 @@
       entirely within extension code, so no additional CSP allowances are
       required beyond the defaults inherited from the manifest.
     -->
-<<<<<<< HEAD
-=======
-    <meta
-      http-equiv="Content-Security-Policy"
-      content="script-src 'self' https://apis.google.com https://www.gstatic.com;"
-    />
->>>>>>> 9e9d0c9f
+
   </head>
   <body>
     <!-- This script will handle the Firebase auth flow -->
